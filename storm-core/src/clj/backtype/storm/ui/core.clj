;; Licensed to the Apache Software Foundation (ASF) under one
;; or more contributor license agreements.  See the NOTICE file
;; distributed with this work for additional information
;; regarding copyright ownership.  The ASF licenses this file
;; to you under the Apache License, Version 2.0 (the
;; "License"); you may not use this file except in compliance
;; with the License.  You may obtain a copy of the License at
;;
;; http://www.apache.org/licenses/LICENSE-2.0
;;
;; Unless required by applicable law or agreed to in writing, software
;; distributed under the License is distributed on an "AS IS" BASIS,
;; WITHOUT WARRANTIES OR CONDITIONS OF ANY KIND, either express or implied.
;; See the License for the specific language governing permissions and
;; limitations under the License.

(ns backtype.storm.ui.core
  (:use compojure.core)
  (:use ring.middleware.reload)
  (:use [hiccup core page-helpers])
  (:use [backtype.storm config util log])
  (:use [backtype.storm.ui helpers])
  (:use [backtype.storm.daemon [common :only [ACKER-COMPONENT-ID ACKER-INIT-STREAM-ID
                                              ACKER-ACK-STREAM-ID ACKER-FAIL-STREAM-ID system-id?]]])
  (:use [ring.adapter.jetty :only [run-jetty]])
  (:use [clojure.string :only [blank? lower-case trim]])
  (:import [backtype.storm.utils Utils])
  (:import [backtype.storm.generated ExecutorSpecificStats
            ExecutorStats ExecutorSummary TopologyInfo SpoutStats BoltStats
            ErrorInfo ClusterSummary SupervisorSummary TopologySummary
            Nimbus$Client StormTopology GlobalStreamId RebalanceOptions
            KillOptions])
  (:import [backtype.storm.security.auth AuthUtils])
  (:import [java.io File])
  (:require [compojure.route :as route]
            [compojure.handler :as handler]
            [ring.util.response :as resp]
            [backtype.storm [thrift :as thrift]])
  (:import [org.apache.commons.lang StringEscapeUtils])
  (:gen-class))

(def ^:dynamic *STORM-CONF* (read-storm-config))

(defmacro with-nimbus
  [nimbus-sym & body]
  `(thrift/with-nimbus-connection
     [~nimbus-sym (*STORM-CONF* NIMBUS-HOST) (*STORM-CONF* NIMBUS-THRIFT-PORT)]
     ~@body))

(defn authorized-ui-user?
  [user conf topology-conf]
  (let [ui-users (concat (conf UI-USERS)
                         (conf NIMBUS-ADMINS)
                         (topology-conf UI-USERS)
                         (topology-conf TOPOLOGY-USERS))]
    (or (blank? (conf UI-FILTER))
        (and (not (blank? user))
          (some #(= % user) ui-users)))))

(defn assert-authorized-ui-user
  [user conf topology-conf]
  (if (not (authorized-ui-user? user conf topology-conf))
    ;;TODO need a better exception here so the UI can appear better
    (throw (RuntimeException. (str "User " user " is not authorized.")))))

(defn- ui-actions-enabled?
  []
  (= "true" (lower-case (*STORM-CONF* UI-ACTIONS-ENABLED))))

(defn assert-authorized-topology-user
  [user]
  ;;TODO eventually we will want to use the Authorizatin handler from nimbus, but for now
  ;; Disable the calls conditionally
  (if (not (ui-actions-enabled?))
    ;;TODO need a better exception here so the UI can appear better
    (throw (RuntimeException. (str "Topology actions for the UI have been disabled")))))

(defn get-filled-stats
  [summs]
  (->> summs
       (map #(.get_stats ^ExecutorSummary %))
       (filter not-nil?)))

(defn read-storm-version
  "Returns a string containing the Storm version or 'Unknown'."
  []
  (let [storm-home (System/getProperty "storm.home")
        release-path (format "%s/RELEASE" storm-home)
        release-file (File. release-path)]
    (if (and (.exists release-file) (.isFile release-file))
      (trim (slurp release-path))
      "Unknown")))

(defn component-type
  "Returns the component type (either :bolt or :spout) for a given
  topology and component id. Returns nil if not found."
  [^StormTopology topology id]
  (let [bolts (.get_bolts topology)
        spouts (.get_spouts topology)]
    (cond
      (.containsKey bolts id) :bolt
      (.containsKey spouts id) :spout)))

(defn executor-summary-type
  [topology ^ExecutorSummary s]
  (component-type topology (.get_component_id s)))

(defn add-pairs
  ([] [0 0])
  ([[a1 a2] [b1 b2]]
   [(+ a1 b1) (+ a2 b2)]))

(defn expand-averages
  [avg counts]
  (let [avg (clojurify-structure avg)
        counts (clojurify-structure counts)]
    (into {}
          (for [[slice streams] counts]
            [slice
             (into {}
                   (for [[stream c] streams]
                     [stream
                      [(* c (get-in avg [slice stream]))
                       c]]
                     ))]))))

(defn expand-averages-seq
  [average-seq counts-seq]
  (->> (map vector average-seq counts-seq)
       (map #(apply expand-averages %))
       (apply merge-with (fn [s1 s2] (merge-with add-pairs s1 s2)))))

(defn- val-avg
  [[t c]]
  (if (= t 0) 0
    (double (/ t c))))

(defn aggregate-averages
  [average-seq counts-seq]
  (->> (expand-averages-seq average-seq counts-seq)
       (map-val
         (fn [s]
           (map-val val-avg s)))))

(defn aggregate-counts
  [counts-seq]
  (->> counts-seq
       (map clojurify-structure)
       (apply merge-with
              (fn [s1 s2]
                (merge-with + s1 s2)))))

(defn aggregate-avg-streams
  [avg counts]
  (let [expanded (expand-averages avg counts)]
    (->> expanded
         (map-val #(reduce add-pairs (vals %)))
         (map-val val-avg))))

(defn aggregate-count-streams
  [stats]
  (->> stats
       (map-val #(reduce + (vals %)))))

(defn aggregate-common-stats
  [stats-seq]
  {:emitted (aggregate-counts (map #(.get_emitted ^ExecutorStats %) stats-seq))
   :transferred (aggregate-counts (map #(.get_transferred ^ExecutorStats %) stats-seq))})

(defn mk-include-sys-fn
  [include-sys?]
  (if include-sys?
    (fn [_] true)
    (fn [stream] (and (string? stream) (not (system-id? stream))))))

(defn is-ack-stream
  [stream]
  (let [acker-streams
        [ACKER-INIT-STREAM-ID
         ACKER-ACK-STREAM-ID
         ACKER-FAIL-STREAM-ID]]
    (every? #(not= %1 stream) acker-streams)))

(defn pre-process
  [stream-summary include-sys?]
  (let [filter-fn (mk-include-sys-fn include-sys?)
        emitted (:emitted stream-summary)
        emitted (into {} (for [[window stat] emitted]
                           {window (filter-key filter-fn stat)}))
        transferred (:transferred stream-summary)
        transferred (into {} (for [[window stat] transferred]
                               {window (filter-key filter-fn stat)}))
        stream-summary (-> stream-summary (dissoc :emitted) (assoc :emitted emitted))
        stream-summary (-> stream-summary (dissoc :transferred) (assoc :transferred transferred))]
    stream-summary))

(defn aggregate-bolt-stats
  [stats-seq include-sys?]
  (let [stats-seq (collectify stats-seq)]
    (merge (pre-process (aggregate-common-stats stats-seq) include-sys?)
           {:acked
            (aggregate-counts (map #(.. ^ExecutorStats % get_specific get_bolt get_acked)
                                   stats-seq))
            :failed
            (aggregate-counts (map #(.. ^ExecutorStats % get_specific get_bolt get_failed)
                                   stats-seq))
            :executed
            (aggregate-counts (map #(.. ^ExecutorStats % get_specific get_bolt get_executed)
                                   stats-seq))
            :process-latencies
            (aggregate-averages (map #(.. ^ExecutorStats % get_specific get_bolt get_process_ms_avg)
                                     stats-seq)
                                (map #(.. ^ExecutorStats % get_specific get_bolt get_acked)
                                     stats-seq))
            :execute-latencies
            (aggregate-averages (map #(.. ^ExecutorStats % get_specific get_bolt get_execute_ms_avg)
                                     stats-seq)
                                (map #(.. ^ExecutorStats % get_specific get_bolt get_executed)
                                     stats-seq))})))

(defn aggregate-spout-stats
  [stats-seq include-sys?]
  (let [stats-seq (collectify stats-seq)]
    (merge (pre-process (aggregate-common-stats stats-seq) include-sys?)
           {:acked
            (aggregate-counts (map #(.. ^ExecutorStats % get_specific get_spout get_acked)
                                   stats-seq))
            :failed
            (aggregate-counts (map #(.. ^ExecutorStats % get_specific get_spout get_failed)
                                   stats-seq))
            :complete-latencies
            (aggregate-averages (map #(.. ^ExecutorStats % get_specific get_spout get_complete_ms_avg)
                                     stats-seq)
                                (map #(.. ^ExecutorStats % get_specific get_spout get_acked)
                                     stats-seq))})))

(defn aggregate-bolt-streams
  [stats]
  {:acked (aggregate-count-streams (:acked stats))
   :failed (aggregate-count-streams (:failed stats))
   :emitted (aggregate-count-streams (:emitted stats))
   :transferred (aggregate-count-streams (:transferred stats))
   :process-latencies (aggregate-avg-streams (:process-latencies stats)
                                             (:acked stats))
   :executed (aggregate-count-streams (:executed stats))
   :execute-latencies (aggregate-avg-streams (:execute-latencies stats)
                                             (:executed stats))})

(defn aggregate-spout-streams
  [stats]
  {:acked (aggregate-count-streams (:acked stats))
   :failed (aggregate-count-streams (:failed stats))
   :emitted (aggregate-count-streams (:emitted stats))
   :transferred (aggregate-count-streams (:transferred stats))
   :complete-latencies (aggregate-avg-streams (:complete-latencies stats)
                                              (:acked stats))})

(defn spout-summary?
  [topology s]
  (= :spout (executor-summary-type topology s)))

(defn bolt-summary?
  [topology s]
  (= :bolt (executor-summary-type topology s)))

(defn group-by-comp
  [summs]
  (let [ret (group-by #(.get_component_id ^ExecutorSummary %) summs)]
    (into (sorted-map) ret )))

(defn error-subset
  [error-str]
  (apply str (take 200 error-str)))

(defn most-recent-error
  [errors-list]
  (let [error (->> errors-list
                   (sort-by #(.get_error_time_secs ^ErrorInfo %))
                   reverse
                   first)]
<<<<<<< HEAD
     error))
=======
    error))
>>>>>>> 79f258ec

(defn component-task-summs
  [^TopologyInfo summ topology id]
  (let [spout-summs (filter (partial spout-summary? topology) (.get_executors summ))
        bolt-summs (filter (partial bolt-summary? topology) (.get_executors summ))
        spout-comp-summs (group-by-comp spout-summs)
        bolt-comp-summs (group-by-comp bolt-summs)
        ret (if (contains? spout-comp-summs id)
              (spout-comp-summs id)
              (bolt-comp-summs id))]
    (sort-by #(-> ^ExecutorSummary % .get_executor_info .get_task_start) ret)))

(defn worker-log-link [host port topology-id]
  (let [fname (logs-filename topology-id port)]
    (url-format (str "http://%s:%s/log?file=%s")
          host (*STORM-CONF* LOGVIEWER-PORT) fname)))

(defn compute-executor-capacity
  [^ExecutorSummary e]
  (let [stats (.get_stats e)
        stats (if stats
                (-> stats
                    (aggregate-bolt-stats true)
                    (aggregate-bolt-streams)
                    swap-map-order
                    (get "600")))
        uptime (nil-to-zero (.get_uptime_secs e))
        window (if (< uptime 600) uptime 600)
        executed (-> stats :executed nil-to-zero)
        latency (-> stats :execute-latencies nil-to-zero)]
    (if (> window 0)
      (div (* executed latency) (* 1000 window)))))

(defn compute-bolt-capacity
  [executors]
  (->> executors
       (map compute-executor-capacity)
       (map nil-to-zero)
       (apply max)))

<<<<<<< HEAD

(defn get-error-span
=======
(defn get-error-span 
>>>>>>> 79f258ec
  [error]
  (if (and error (< (time-delta (.get_error_time_secs ^ErrorInfo error))
                    (* 60 30)))
    {:class "red"}
    {}))

<<<<<<< HEAD
(defn get-error-data
=======
(defn get-error-data 
>>>>>>> 79f258ec
  [error]
  (if error
    (error-subset (.get_error ^ErrorInfo error))
    ""))

(defn get-error-port
  [error error-host top-id]
  (if error
    (.get_port ^ErrorInfo error)
    ""))

(defn get-error-host
  [error]
  (if error
    (.get_host ^ErrorInfo error)
    ""))

(defn spout-streams-stats
  [summs include-sys?]
  (let [stats-seq (get-filled-stats summs)]
    (aggregate-spout-streams
      (aggregate-spout-stats
        stats-seq include-sys?))))

(defn bolt-streams-stats
  [summs include-sys?]
  (let [stats-seq (get-filled-stats summs)]
    (aggregate-bolt-streams
      (aggregate-bolt-stats
        stats-seq include-sys?))))

(defn total-aggregate-stats
  [spout-summs bolt-summs include-sys?]
  (let [spout-stats (get-filled-stats spout-summs)
        bolt-stats (get-filled-stats bolt-summs)
        agg-spout-stats (-> spout-stats
                            (aggregate-spout-stats include-sys?)
                            aggregate-spout-streams)
        agg-bolt-stats (-> bolt-stats
                           (aggregate-bolt-stats include-sys?)
                           aggregate-bolt-streams)]
    (merge-with
      (fn [s1 s2]
        (merge-with + s1 s2))
      (select-keys
        agg-bolt-stats
        [:emitted :transferred :acked :failed :complete-latencies])
      (select-keys
        agg-spout-stats
        [:emitted :transferred :acked :failed :complete-latencies]))))

(defn stats-times
  [stats-map]
  (sort-by #(Integer/parseInt %)
           (-> stats-map
               clojurify-structure
               (dissoc ":all-time")
               keys)))

(defn window-hint
  [window]
  (if (= window ":all-time")
    "All time"
    (pretty-uptime-sec window)))

(defn topology-action-button
  [id name action command is-wait default-wait enabled]
  [:input {:type "button"
           :value action
           (if enabled :enabled :disabled) ""
           :onclick (str "confirmAction('"
                         (StringEscapeUtils/escapeJavaScript id) "', '"
                         (StringEscapeUtils/escapeJavaScript name) "', '"
                         command "', " is-wait ", " default-wait ")")}])

(defn sanitize-stream-name
  [name]
  (let [sym-regex #"(?![A-Za-z_\-:\.])."]
    (str
     (if (re-find #"^[A-Za-z]" name)
       (clojure.string/replace name sym-regex "_")
       (clojure.string/replace (str \s name) sym-regex "_"))
     (hash name))))

(defn sanitize-transferred
  [transferred]
  (into {}
        (for [[time, stream-map] transferred]
          [time, (into {}
                       (for [[stream, trans] stream-map]
                         [(sanitize-stream-name stream), trans]))])))

(defn visualization-data
  [spout-bolt spout-comp-summs bolt-comp-summs window storm-id]
  (let [components (for [[id spec] spout-bolt]
            [id
             (let [inputs (.get_inputs (.get_common spec))
                   bolt-summs (get bolt-comp-summs id)
                   spout-summs (get spout-comp-summs id)
                   bolt-cap (if bolt-summs
                              (compute-bolt-capacity bolt-summs)
                              0)]
               {:type (if bolt-summs "bolt" "spout")
                :capacity bolt-cap
                :latency (if bolt-summs
                           (get-in
                             (bolt-streams-stats bolt-summs true)
                             [:process-latencies window])
                           (get-in
                             (spout-streams-stats spout-summs true)
                             [:complete-latencies window]))
                :transferred (or
                               (get-in
                                 (spout-streams-stats spout-summs true)
                                 [:transferred window])
                               (get-in
                                 (bolt-streams-stats bolt-summs true)
                                 [:transferred window]))
                :stats (let [mapfn (fn [dat]
                                     (map (fn [^ExecutorSummary summ]
                                            {:host (.get_host summ)
                                             :port (.get_port summ)
                                             :uptime_secs (.get_uptime_secs summ)
                                             :transferred (if-let [stats (.get_stats summ)]
                                                            (sanitize-transferred (.get_transferred stats)))})
                                          dat))]
                         (if bolt-summs
                           (mapfn bolt-summs)
                           (mapfn spout-summs)))
                :link (url-format "/component.html?id=%s&topology_id=%s" id storm-id)
                :inputs (for [[global-stream-id group] inputs]
                          {:component (.get_componentId global-stream-id)
                           :stream (.get_streamId global-stream-id)
                           :sani-stream (sanitize-stream-name (.get_streamId global-stream-id))
                           :grouping (clojure.core/name (thrift/grouping-type group))})})])]
    (into {} (doall components))))

(defn stream-boxes [datmap]
  (let [filter-fn (mk-include-sys-fn true)
        streams
        (vec (doall (distinct
                     (apply concat
                            (for [[k v] datmap]
                              (for [m (get v :inputs)]
                                {:stream (get m :stream)
                                 :sani-stream (get m :sani-stream)
                                 :checked (is-ack-stream (get m :stream))}))))))]
    (map (fn [row]
           {:row row}) (partition 4 4 nil streams))))
  
(defn mk-visualization-data
  [id window include-sys? user]
  (with-nimbus
    nimbus
    (let [window (if window window ":all-time")
          topology (.getTopology ^Nimbus$Client nimbus id)
          spouts (.get_spouts topology)
          bolts (.get_bolts topology)
          summ (.getTopologyInfo ^Nimbus$Client nimbus id)
          execs (.get_executors summ)
          spout-summs (filter (partial spout-summary? topology) execs)
          bolt-summs (filter (partial bolt-summary? topology) execs)
          spout-comp-summs (group-by-comp spout-summs)
          bolt-comp-summs (group-by-comp bolt-summs)
          bolt-comp-summs (filter-key (mk-include-sys-fn include-sys?)
                                      bolt-comp-summs)
          topology-conf (from-json 
                          (.getTopologyConf ^Nimbus$Client nimbus id))]
      (assert-authorized-ui-user user *STORM-CONF* topology-conf)
      (visualization-data 
       (merge (hashmap-to-persistent spouts)
              (hashmap-to-persistent bolts))
       spout-comp-summs bolt-comp-summs window id))))

(defn cluster-configuration []
  (with-nimbus nimbus
    (.getNimbusConf ^Nimbus$Client nimbus)))

(defn cluster-summary
  ([user]
     (with-nimbus nimbus
        (cluster-summary (.getClusterInfo ^Nimbus$Client nimbus) user)))
  ([^ClusterSummary summ user]
     (let [sups (.get_supervisors summ)
        used-slots (reduce + (map #(.get_num_used_workers ^SupervisorSummary %) sups))
        total-slots (reduce + (map #(.get_num_workers ^SupervisorSummary %) sups))
        free-slots (- total-slots used-slots)
        total-tasks (->> (.get_topologies summ)
                         (map #(.get_num_tasks ^TopologySummary %))
                         (reduce +))
        total-executors (->> (.get_topologies summ)
                             (map #(.get_num_executors ^TopologySummary %))
                             (reduce +))]
       {"user" user
        "stormVersion" (read-storm-version)
        "nimbusUptime" (pretty-uptime-sec (.get_nimbus_uptime_secs summ))
        "supervisors" (count sups)
        "slotsTotal" total-slots
        "slotsUsed"  used-slots
        "slotsFree" free-slots
        "executorsTotal" total-executors
        "tasksTotal" total-tasks })))

(defn supervisor-summary
  ([]
   (with-nimbus nimbus
                (supervisor-summary
                  (.get_supervisors (.getClusterInfo ^Nimbus$Client nimbus)))))
  ([summs]
   {"supervisors"
    (for [^SupervisorSummary s summs]
      {"id" (.get_supervisor_id s)
       "host" (.get_host s)
       "uptime" (pretty-uptime-sec (.get_uptime_secs s))
       "slotsTotal" (.get_num_workers s)
       "slotsUsed" (.get_num_used_workers s)})}))

(defn all-topologies-summary
  ([]
   (with-nimbus
     nimbus
     (all-topologies-summary
       (.get_topologies (.getClusterInfo ^Nimbus$Client nimbus)))))
  ([summs]
   {"topologies"
    (for [^TopologySummary t summs]
      {"id" (.get_id t)
       "owner" (.get_owner t)
       "name" (.get_name t)
       "status" (.get_status t)
       "uptime" (pretty-uptime-sec (.get_uptime_secs t))
       "tasksTotal" (.get_num_tasks t)
       "workersTotal" (.get_num_workers t)
       "executorsTotal" (.get_num_executors t)
       "schedulerInfo" (.get_sched_status t)})}))

(defn topology-stats [id window stats]
  (let [times (stats-times (:emitted stats))
        display-map (into {} (for [t times] [t pretty-uptime-sec]))
        display-map (assoc display-map ":all-time" (fn [_] "All time"))]
    (for [k (concat times [":all-time"])
          :let [disp ((display-map k) k)]]
      {"windowPretty" disp
       "window" k
       "emitted" (get-in stats [:emitted k])
       "transferred" (get-in stats [:transferred k])
       "completeLatency" (float-str (get-in stats [:complete-latencies k]))
       "acked" (get-in stats [:acked k])
       "failed" (get-in stats [:failed k])})))

(defn spout-comp [top-id summ-map errors window include-sys?]
  (for [[id summs] summ-map
        :let [stats-seq (get-filled-stats summs)
              stats (aggregate-spout-streams
                     (aggregate-spout-stats
                      stats-seq include-sys?))
              last-error (most-recent-error (get errors id))
              error-host (get-error-host last-error)
<<<<<<< HEAD
              error-port (get-error-port last-error error-host top-id)]]
=======
              error-port (get-error-port last-error error-host top-id) ]]
>>>>>>> 79f258ec
    {"spoutId" id
     "executors" (count summs)
     "tasks" (sum-tasks summs)
     "emitted" (get-in stats [:emitted window])
     "transferred" (get-in stats [:transferred window])
     "completeLatency" (float-str (get-in stats [:complete-latencies window]))
     "acked" (get-in stats [:acked window])
     "failed" (get-in stats [:failed window])
     "errorHost" error-host
     "errorPort" error-port
<<<<<<< HEAD
     "errorWorkerLogLink" (worker-log-link error-host error-port top-id)
     "lastError" (get-error-data last-error)}))
=======
     "errorWorkerLogLink" (worker-log-link error-host error-port)
     "lastError" (get-error-data last-error) }))
>>>>>>> 79f258ec

(defn bolt-comp [top-id summ-map errors window include-sys?]
  (for [[id summs] summ-map
        :let [stats-seq (get-filled-stats summs)
              stats (aggregate-bolt-streams
                     (aggregate-bolt-stats
                      stats-seq include-sys?))
              last-error (most-recent-error (get errors id))
              error-host (get-error-host last-error)
<<<<<<< HEAD
              error-port (get-error-port last-error error-host top-id)]]
=======
              error-port (get-error-port last-error error-host top-id) ]]
>>>>>>> 79f258ec
    {"boltId" id
     "executors" (count summs)
     "tasks" (sum-tasks summs)
     "emitted" (get-in stats [:emitted window])
     "transferred" (get-in stats [:transferred window])
     "capacity" (float-str (nil-to-zero (compute-bolt-capacity summs)))
     "executeLatency" (float-str (get-in stats [:execute-latencies window]))
     "executed" (get-in stats [:executed window])
     "processLatency" (float-str (get-in stats [:process-latencies window]))
     "acked" (get-in stats [:acked window])
     "failed" (get-in stats [:failed window])
     "errorHost" error-host
     "errorPort" error-port
<<<<<<< HEAD
     "errorWorkerLogLink" (worker-log-link error-host error-port top-id)
     "lastError" (get-error-data last-error)}))
=======
     "errorWorkerLogLink" (worker-log-link error-host error-port)
     "lastError" (get-error-data last-error) }))
>>>>>>> 79f258ec

(defn topology-summary [^TopologyInfo summ]
  (let [executors (.get_executors summ)
        workers (set (for [^ExecutorSummary e executors]
                       [(.get_host e) (.get_port e)]))]
      {"id" (.get_id summ)
       "owner" (.get_owner summ)
       "name" (.get_name summ)
       "status" (.get_status summ)
       "uptime" (pretty-uptime-sec (.get_uptime_secs summ))
       "tasksTotal" (sum-tasks executors)
       "workersTotal" (count workers)
       "executorsTotal" (count executors)
       "schedulerInfo" (.get_sched_status summ)}))

(defn spout-summary-json [topology-id id stats window]
  (let [times (stats-times (:emitted stats))
        display-map (into {} (for [t times] [t pretty-uptime-sec]))
        display-map (assoc display-map ":all-time" (fn [_] "All time"))]
     (for [k (concat times [":all-time"])
           :let [disp ((display-map k) k)]]
       {"windowPretty" disp
        "window" k
        "emitted" (get-in stats [:emitted k])
        "transferred" (get-in stats [:transferred k])
        "completeLatency" (float-str (get-in stats [:complete-latencies k]))
        "acked" (get-in stats [:acked k])
        "failed" (get-in stats [:failed k])})))

(defn topology-page [id window include-sys? user]
  (with-nimbus nimbus
    (let [window (if window window ":all-time")
          window-hint (window-hint window)
          summ (.getTopologyInfo ^Nimbus$Client nimbus id)
          topology (.getTopology ^Nimbus$Client nimbus id)
          topology-conf (from-json (.getTopologyConf ^Nimbus$Client nimbus id))
          spout-summs (filter (partial spout-summary? topology) (.get_executors summ))
          bolt-summs (filter (partial bolt-summary? topology) (.get_executors summ))
          spout-comp-summs (group-by-comp spout-summs)
          bolt-comp-summs (group-by-comp bolt-summs)
          bolt-comp-summs (filter-key (mk-include-sys-fn include-sys?) bolt-comp-summs)
          name (.get_name summ)
          status (.get_status summ)
          msg-timeout (topology-conf TOPOLOGY-MESSAGE-TIMEOUT-SECS)
          spouts (.get_spouts topology)
          bolts (.get_bolts topology)
          visualizer-data (visualization-data (merge (hashmap-to-persistent spouts)
                                                     (hashmap-to-persistent bolts))
                                              spout-comp-summs
                                              bolt-comp-summs
                                              window
                                              id)]
      (assert-authorized-ui-user user *STORM-CONF* topology-conf)
      (merge
       (topology-summary summ)
       {"user" user
        "window" window
        "windowHint" window-hint
        "msgTimeout" msg-timeout
        "topologyStats" (topology-stats id window (total-aggregate-stats spout-summs bolt-summs include-sys?))
        "spouts" (spout-comp id spout-comp-summs (.get_errors summ) window include-sys?)
        "bolts" (bolt-comp id bolt-comp-summs (.get_errors summ) window include-sys?)
        "configuration" topology-conf
        "visualizationTable" (stream-boxes visualizer-data)
        "uiActionsEnabled" (ui-actions-enabled?)}))))

(defn spout-output-stats
  [stream-summary window]
  (let [stream-summary (map-val swap-map-order (swap-map-order stream-summary))]
    (for [[s stats] (stream-summary window)]
      {"stream" s
       "emitted" (nil-to-zero (:emitted stats))
       "transferred" (nil-to-zero (:transferred stats))
       "completeLatency" (float-str (:complete-latencies stats))
       "acked" (nil-to-zero (:acked stats))
       "failed" (nil-to-zero (:failed stats))})))

(defn spout-executor-stats
  [topology-id executors window include-sys?]
  (for [^ExecutorSummary e executors
        :let [stats (.get_stats e)
              stats (if stats
                      (-> stats
                          (aggregate-spout-stats include-sys?)
                          aggregate-spout-streams
                          swap-map-order
                          (get window)))]]
    {"id" (pretty-executor-info (.get_executor_info e))
     "uptime" (pretty-uptime-sec (.get_uptime_secs e))
     "host" (.get_host e)
     "port" (.get_port e)
     "emitted" (nil-to-zero (:emitted stats))
     "transferred" (nil-to-zero (:transferred stats))
     "completeLatency" (float-str (:complete-latencies stats))
     "acked" (nil-to-zero (:acked stats))
     "failed" (nil-to-zero (:failed stats))
     "workerLogLink" (worker-log-link (.get_host e) (.get_port e) topology-id)}))

(defn component-errors
  [errors-list topology-id]
  (let [errors (->> errors-list
                    (sort-by #(.get_error_time_secs ^ErrorInfo %))
                    reverse)]
    {"componentErrors"
     (for [^ErrorInfo e errors]
       {"time" (date-str (.get_error_time_secs e))
        "errorHost" (.get_host e)
        "errorPort"  (.get_port e)
<<<<<<< HEAD
        "errorWorkerLogLink"  (worker-log-link (.get_host e) (.get_port e) topology-id)
=======
        "errorWorkerLogLink"  (worker-log-link (.get_host e) (.get_port e))
>>>>>>> 79f258ec
        "error" (.get_error e)})}))

(defn spout-stats
  [window ^TopologyInfo topology-info component executors include-sys?]
  (let [window-hint (str " (" (window-hint window) ")")
        stats (get-filled-stats executors)
        stream-summary (-> stats (aggregate-spout-stats include-sys?))
        summary (-> stream-summary aggregate-spout-streams)]
    {"spoutSummary" (spout-summary-json
                      (.get_id topology-info) component summary window)
     "outputStats" (spout-output-stats stream-summary window)
     "executorStats" (spout-executor-stats (.get_id topology-info)
                                           executors window include-sys?)}))

(defn bolt-summary
  [topology-id id stats window]
  (let [times (stats-times (:emitted stats))
        display-map (into {} (for [t times] [t pretty-uptime-sec]))
        display-map (assoc display-map ":all-time" (fn [_] "All time"))]
    (for [k (concat times [":all-time"])
          :let [disp ((display-map k) k)]]
      {"window" k
       "windowPretty" disp
       "emitted" (get-in stats [:emitted k])
       "transferred" (get-in stats [:transferred k])
       "executeLatency" (float-str (get-in stats [:execute-latencies k]))
       "executed" (get-in stats [:executed k])
       "processLatency" (float-str (get-in stats [:process-latencies k]))
       "acked" (get-in stats [:acked k])
       "failed" (get-in stats [:failed k])})))

(defn bolt-output-stats
  [stream-summary window]
  (let [stream-summary (-> stream-summary
                           swap-map-order
                           (get window)
                           (select-keys [:emitted :transferred])
                           swap-map-order)]
    (for [[s stats] stream-summary]
      {"stream" s
        "emitted" (nil-to-zero (:emitted stats))
        "transferred" (nil-to-zero (:transferred stats))})))

(defn bolt-input-stats
  [stream-summary window]
  (let [stream-summary
        (-> stream-summary
            swap-map-order
            (get window)
            (select-keys [:acked :failed :process-latencies
                          :executed :execute-latencies])
            swap-map-order)]
    (for [[^GlobalStreamId s stats] stream-summary]
      {"component" (.get_componentId s)
       "stream" (.get_streamId s)
       "executeLatency" (float-str (:execute-latencies stats))
       "processLatency" (float-str (:execute-latencies stats))
       "executed" (nil-to-zero (:executed stats))
       "acked" (nil-to-zero (:acked stats))
       "failed" (nil-to-zero (:failed stats))})))

(defn bolt-executor-stats
  [topology-id executors window include-sys?]
  (for [^ExecutorSummary e executors
        :let [stats (.get_stats e)
              stats (if stats
                      (-> stats
                          (aggregate-bolt-stats include-sys?)
                          (aggregate-bolt-streams)
                          swap-map-order
                          (get window)))]]
    {"id" (pretty-executor-info (.get_executor_info e))
     "uptime" (pretty-uptime-sec (.get_uptime_secs e))
     "host" (.get_host e)
     "port" (.get_port e)
     "emitted" (nil-to-zero (:emitted stats))
     "transferred" (nil-to-zero (:transferred stats))
     "capacity" (float-str (nil-to-zero (compute-executor-capacity e)))
     "executeLatency" (float-str (:execute-latencies stats))
     "executed" (nil-to-zero (:executed stats))
     "processLatency" (float-str (:process-latencies stats))
     "acked" (nil-to-zero (:acked stats))
     "failed" (nil-to-zero (:failed stats))
     "workerLogLink" (worker-log-link (.get_host e) (.get_port e) topology-id)}))

(defn bolt-stats
  [window ^TopologyInfo topology-info component executors include-sys?]
  (let [window-hint (str " (" (window-hint window) ")")
        stats (get-filled-stats executors)
        stream-summary (-> stats (aggregate-bolt-stats include-sys?))
        summary (-> stream-summary aggregate-bolt-streams)]
    {"boltStats" (bolt-summary (.get_id topology-info) component summary window)
     "inputStats" (bolt-input-stats stream-summary window)
     "outputStats" (bolt-output-stats stream-summary window)
     "executorStats" (bolt-executor-stats
                       (.get_id topology-info) executors window include-sys?)}))

(defn component-page
  [topology-id component window include-sys? user]
  (with-nimbus nimbus
    (let [window (if window window ":all-time")
          summ (.getTopologyInfo ^Nimbus$Client nimbus topology-id)
          topology (.getTopology ^Nimbus$Client nimbus topology-id)
          topology-conf (from-json (.getTopologyConf ^Nimbus$Client nimbus topology-id))
          type (component-type topology component)
          summs (component-task-summs summ topology component)
          spec (cond (= type :spout) (spout-stats window summ component summs include-sys?)
                     (= type :bolt) (bolt-stats window summ component summs include-sys?))
          errors (component-errors (get (.get_errors summ) component) topology-id)]
<<<<<<< HEAD
      (assert-authorized-ui-user user *STORM-CONF* topology-conf)
=======
>>>>>>> 79f258ec
      (merge
        {"user" user
         "id" component
         "name" (.get_name summ)
         "executors" (count summs)
         "tasks" (sum-tasks summs)
         "topologyId" topology-id
         "window" window
         "componentType" (name type)
         "windowHint" (window-hint window)}
       spec errors))))

(defn check-include-sys?
  [sys?]
  (if (or (nil? sys?) (= "false" sys?)) false true))

(defn json-response [data & [status]]
  {:status (or status 200)
   :headers {"Content-Type" "application/json"}
   :body (to-json data)})

(def http-creds-handler (AuthUtils/GetUiHttpCredentialsPlugin *STORM-CONF*))

(defroutes main-routes
  (GET "/api/v1/cluster/configuration" []
       (cluster-configuration))
  (GET "/api/v1/cluster/summary" [:as {:keys [cookies servlet-request]}]
       (let [user (.getUserName http-creds-handler servlet-request)]
         (json-response (cluster-summary user))))
  (GET "/api/v1/supervisor/summary" []
       (json-response (supervisor-summary)))
  (GET "/api/v1/topology/summary" []
       (json-response (all-topologies-summary)))
  (GET  "/api/v1/topology/:id" [:as {:keys [cookies servlet-request]} id & m]
        (let [id (url-decode id)
              user (.getUserName http-creds-handler servlet-request)]
          (json-response (topology-page id (:window m) (check-include-sys? (:sys m)) user))))
  (GET "/api/v1/topology/:id/visualization" [:as {:keys [cookies servlet-request]} id & m]
        (let [id (url-decode id)
              user (.getUserName http-creds-handler servlet-request)]
          (json-response (mk-visualization-data id (:window m) (check-include-sys? (:sys m)) user))))
  (GET "/api/v1/topology/:id/component/:component" [:as {:keys [cookies servlet-request]} id component & m]
       (let [id (url-decode id)
             component (url-decode component)
             user (.getUserName http-creds-handler servlet-request)]
         (json-response (component-page id component (:window m) (check-include-sys? (:sys m)) user))))
  (POST "/api/v1/topology/:id/activate" [:as {:keys [cookies servlet-request]} id]
    (with-nimbus nimbus
      (let [id (url-decode id)
            tplg (.getTopologyInfo ^Nimbus$Client nimbus id)
            name (.get_name tplg)
            user (.getUserName http-creds-handler servlet-request)]
        (assert-authorized-topology-user user)
        (.activate nimbus name)
        (log-message "Activating topology '" name "'")))
    (resp/redirect (str "/api/v1/topology/" id)))

  (POST "/api/v1/topology/:id/deactivate" [:as {:keys [cookies servlet-request]} id]
    (with-nimbus nimbus
      (let [id (url-decode id)
            tplg (.getTopologyInfo ^Nimbus$Client nimbus id)
            name (.get_name tplg)
            user (.getUserName http-creds-handler servlet-request)]
        (assert-authorized-topology-user user)
        (.deactivate nimbus name)
        (log-message "Deactivating topology '" name "'")))
    (resp/redirect (str "/api/v1/topology/" id)))
  (POST "/api/v1/topology/:id/rebalance/:wait-time" [:as {:keys [cookies servlet-request]} id wait-time]
    (with-nimbus nimbus
      (let [id (url-decode id)
            tplg (.getTopologyInfo ^Nimbus$Client nimbus id)
            name (.get_name tplg)
            options (RebalanceOptions.)
            user (.getUserName http-creds-handler servlet-request)]
        (assert-authorized-topology-user user)
        (.set_wait_secs options (Integer/parseInt wait-time))
        (.rebalance nimbus name options)
        (log-message "Rebalancing topology '" name "' with wait time: " wait-time " secs")))
    (resp/redirect (str "/api/v1/topology/" id)))
  (POST "/api/v1/topology/:id/kill/:wait-time" [:as {:keys [cookies servlet-request]} id wait-time]
    (with-nimbus nimbus
      (let [id (url-decode id)
            tplg (.getTopologyInfo ^Nimbus$Client nimbus id)
            name (.get_name tplg)
            options (KillOptions.)
            user (.getUserName http-creds-handler servlet-request)]
        (assert-authorized-topology-user user)
        (.set_wait_secs options (Integer/parseInt wait-time))
        (.killTopologyWithOpts nimbus name options)
        (log-message "Killing topology '" name "' with wait time: " wait-time " secs")))
    (resp/redirect (str "/api/v1/topology/" id)))

  (GET "/" [:as {cookies :cookies}]
       (resp/redirect "/index.html"))
  (route/resources "/")
  (route/not-found "Page not found"))

(defn exception->json
  [ex]
  {"error" "Internal Server Error"
   "errorMessage"
   (let [sw (java.io.StringWriter.)]
     (.printStackTrace ex (java.io.PrintWriter. sw))
     (.toString sw))})

(defn catch-errors
  [handler]
  (fn [request]
    (try
      (handler request)
      (catch Exception ex
        (json-response (exception->json ex) 500)))))

(def app
  (handler/site (-> main-routes
                    (wrap-reload '[backtype.storm.ui.core])
                    catch-errors)))

(defn start-server!
  []
  (try
    (let [conf *STORM-CONF*
          header-buffer-size (int (.get conf UI-HEADER-BUFFER-BYTES))
          filters-confs [{:filter-class (conf UI-FILTER)
                          :filter-params (conf UI-FILTER-PARAMS)}]]
      (run-jetty app {:port (conf UI-PORT)
                          :join? false
                          :configurator (fn [server]
                                          (doseq [connector (.getConnectors server)]
                                            (.setHeaderBufferSize connector header-buffer-size))
                                          (config-filter server app filters-confs))}))
   (catch Exception ex
     (log-error ex))))

(defn -main [] (start-server!))<|MERGE_RESOLUTION|>--- conflicted
+++ resolved
@@ -278,11 +278,7 @@
                    (sort-by #(.get_error_time_secs ^ErrorInfo %))
                    reverse
                    first)]
-<<<<<<< HEAD
      error))
-=======
-    error))
->>>>>>> 79f258ec
 
 (defn component-task-summs
   [^TopologyInfo summ topology id]
@@ -323,23 +319,14 @@
        (map nil-to-zero)
        (apply max)))
 
-<<<<<<< HEAD
-
 (defn get-error-span
-=======
-(defn get-error-span 
->>>>>>> 79f258ec
   [error]
   (if (and error (< (time-delta (.get_error_time_secs ^ErrorInfo error))
                     (* 60 30)))
     {:class "red"}
     {}))
 
-<<<<<<< HEAD
 (defn get-error-data
-=======
-(defn get-error-data 
->>>>>>> 79f258ec
   [error]
   (if error
     (error-subset (.get_error ^ErrorInfo error))
@@ -598,11 +585,7 @@
                       stats-seq include-sys?))
               last-error (most-recent-error (get errors id))
               error-host (get-error-host last-error)
-<<<<<<< HEAD
               error-port (get-error-port last-error error-host top-id)]]
-=======
-              error-port (get-error-port last-error error-host top-id) ]]
->>>>>>> 79f258ec
     {"spoutId" id
      "executors" (count summs)
      "tasks" (sum-tasks summs)
@@ -613,13 +596,8 @@
      "failed" (get-in stats [:failed window])
      "errorHost" error-host
      "errorPort" error-port
-<<<<<<< HEAD
      "errorWorkerLogLink" (worker-log-link error-host error-port top-id)
      "lastError" (get-error-data last-error)}))
-=======
-     "errorWorkerLogLink" (worker-log-link error-host error-port)
-     "lastError" (get-error-data last-error) }))
->>>>>>> 79f258ec
 
 (defn bolt-comp [top-id summ-map errors window include-sys?]
   (for [[id summs] summ-map
@@ -629,11 +607,7 @@
                       stats-seq include-sys?))
               last-error (most-recent-error (get errors id))
               error-host (get-error-host last-error)
-<<<<<<< HEAD
               error-port (get-error-port last-error error-host top-id)]]
-=======
-              error-port (get-error-port last-error error-host top-id) ]]
->>>>>>> 79f258ec
     {"boltId" id
      "executors" (count summs)
      "tasks" (sum-tasks summs)
@@ -647,13 +621,8 @@
      "failed" (get-in stats [:failed window])
      "errorHost" error-host
      "errorPort" error-port
-<<<<<<< HEAD
      "errorWorkerLogLink" (worker-log-link error-host error-port top-id)
      "lastError" (get-error-data last-error)}))
-=======
-     "errorWorkerLogLink" (worker-log-link error-host error-port)
-     "lastError" (get-error-data last-error) }))
->>>>>>> 79f258ec
 
 (defn topology-summary [^TopologyInfo summ]
   (let [executors (.get_executors summ)
@@ -762,11 +731,7 @@
        {"time" (date-str (.get_error_time_secs e))
         "errorHost" (.get_host e)
         "errorPort"  (.get_port e)
-<<<<<<< HEAD
         "errorWorkerLogLink"  (worker-log-link (.get_host e) (.get_port e) topology-id)
-=======
-        "errorWorkerLogLink"  (worker-log-link (.get_host e) (.get_port e))
->>>>>>> 79f258ec
         "error" (.get_error e)})}))
 
 (defn spout-stats
@@ -876,10 +841,7 @@
           spec (cond (= type :spout) (spout-stats window summ component summs include-sys?)
                      (= type :bolt) (bolt-stats window summ component summs include-sys?))
           errors (component-errors (get (.get_errors summ) component) topology-id)]
-<<<<<<< HEAD
       (assert-authorized-ui-user user *STORM-CONF* topology-conf)
-=======
->>>>>>> 79f258ec
       (merge
         {"user" user
          "id" component
