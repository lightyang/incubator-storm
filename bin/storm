#!/usr/bin/python

import os
import sys
import random
import subprocess as sub
import getopt

def identity(x):
    return x

def cygpath(x):
    command = ["cygpath", "-wp", x]
    p = sub.Popen(command,stdout=sub.PIPE)
    output, errors = p.communicate()
    lines = output.split("\n")
    return lines[0]

if sys.platform == "cygwin":
    normclasspath = cygpath
else:
    normclasspath = identity

CONF_DIR = os.path.expanduser("~/.storm")
STORM_DIR = "/".join(os.path.abspath( __file__ ).split("/")[:-2])

if not os.path.exists(STORM_DIR + "/RELEASE"):
    print "******************************************"
    print "The storm client can only be run from within a release. You appear to be trying to run the client from a checkout of Storm's source code."
    print "\nYou can download a Storm release at https://github.com/nathanmarz/storm/downloads"
    print "******************************************"
    sys.exit(1)  

def get_jars_full(adir):
    files = os.listdir(adir)
    ret = []
    for f in files:
        if f.endswith(".jar"):
            ret.append(adir + "/" + f)
    return ret

def get_classpath(extrajars):
    ret = get_jars_full(STORM_DIR)
    ret.extend(get_jars_full(STORM_DIR + "/lib"))
    ret.extend(extrajars)
    return normclasspath(":".join(ret))

def confvalue(name, extrapaths):
    command = [
        "java", "-client", "-cp", get_classpath(extrapaths), 
        "backtype.storm.command.config_value", name
    ]
    p = sub.Popen(command, stdout=sub.PIPE)
    output, errors = p.communicate()
    lines = output.split("\n")
    for line in lines:
        tokens = line.split(" ")
        if tokens[0] == "VALUE:":
            return " ".join(tokens[1:])

def print_localconfvalue(name):
    """Syntax: [storm localconfvalue conf-name]

    Prints out the value for conf-name in the local Storm configs. 
    The local Storm configs are the ones in ~/.storm/storm.yaml merged 
    in with the configs in defaults.yaml.
    """
    print name + ": " + confvalue(name, [CONF_DIR])

def print_remoteconfvalue(name):
    """Syntax: [storm remoteconfvalue conf-name]

    Prints out the value for conf-name in the cluster's Storm configs. 
    The cluster's Storm configs are the ones in $STORM-PATH/conf/storm.yaml 
    merged in with the configs in defaults.yaml. 

    This command must be run on a cluster machine.
    """
    print name + ": " + confvalue(name, [STORM_DIR + "/conf"])

def exec_storm_class(klass, jvmtype="-server", childopts="", extrajars=[], args=[]):
    nativepath = confvalue("java.library.path", extrajars)
<<<<<<< HEAD
    global CONFIG_OPTS
    command = "java " + jvmtype + " -Dstorm.options=" + ",".join(CONFIG_OPTS) + " -Dstorm.home=" + STORM_DIR + " -Djava.library.path=" + nativepath + " " + childopts + " -cp " + get_classpath(extrajars) + " " + klass + " " + " ".join(args)
=======
    command = "java " + jvmtype + " -Dstorm.home=" + STORM_DIR + " -Djava.library.path=" + nativepath + " " + childopts + " -cp " + get_classpath(extrajars) + " " + klass + " " + " ".join(args)
>>>>>>> 980d0ca0
    print "Running: " + command    
    os.system(command)

def jar(jarfile, klass, *args):
    """Syntax: [storm jar topology-jar-path class ...]

    Runs the main method of class with the specified arguments. 
    The storm jars and configs in ~/.storm are put on the classpath. 
    The process is configured so that StormSubmitter 
    (http://nathanmarz.github.com/storm/doc/backtype/storm/StormSubmitter.html)
    will upload the jar at topology-jar-path when the topology is submitted.
    """
    exec_storm_class(
        klass,
        jvmtype="-client",
        extrajars=[jarfile, CONF_DIR, STORM_DIR + "/bin"],
        args=args,
        childopts="-Dstorm.jar=" + jarfile)

def kill(*args):
    """Syntax: [storm kill topology-name [-w wait-time-secs]]

    Kills the topology with the name topology-name. Storm will 
    first deactivate the topology's spouts for the duration of 
    the topology's message timeout to allow all messages currently 
    being processed to finish processing. Storm will then shutdown 
    the workers and clean up their state. You can override the length 
    of time Storm waits between deactivation and shutdown with the -w flag.
    """
    exec_storm_class(
        "backtype.storm.command.kill_topology", 
        args=args, 
        jvmtype="-client", 
        extrajars=[CONF_DIR, STORM_DIR + "/bin"])

def activate(*args):
    """Syntax: [storm activate topology-name]

    Activates the specified topology's spouts.
    """
    exec_storm_class(
        "backtype.storm.command.activate", 
        args=args, 
        jvmtype="-client", 
        extrajars=[CONF_DIR, STORM_DIR + "/bin"])

def deactivate(*args):
    """Syntax: [storm deactivate topology-name]

    Deactivates the specified topology's spouts.
    """
    exec_storm_class(
        "backtype.storm.command.deactivate", 
        args=args, 
        jvmtype="-client", 
        extrajars=[CONF_DIR, STORM_DIR + "/bin"])

def rebalance(*args):
    """Syntax: [storm rebalance topology-name [-w wait-time-secs]]

    Sometimes you may wish to spread out where the workers for a topology 
    are running. For example, let's say you have a 10 node cluster running 
    4 workers per node, and then let's say you add another 10 nodes to 
    the cluster. You may wish to have Storm spread out the workers for the 
    running topology so that each node runs 2 workers. One way to do this 
    is to kill the topology and resubmit it, but Storm provides a "rebalance" 
    command that provides an easier way to do this.

    Rebalance will first deactivate the topology for the duration of the 
    message timeout (overridable with the -w flag) and then redistribute 
    the workers evenly around the cluster. The topology will then return to 
    its previous state of activation (so a deactivated topology will still 
    be deactivated and an activated topology will go back to being activated).
    """
    exec_storm_class(
        "backtype.storm.command.rebalance", 
        args=args, 
        jvmtype="-client", 
        extrajars=[CONF_DIR, STORM_DIR + "/bin"])

def shell(resourcesdir, command, *args):
    tmpjarpath = "stormshell" + str(random.randint(0, 10000000)) + ".jar"
    os.system("jar cf %s %s" % (tmpjarpath, resourcesdir))
    runnerargs = [tmpjarpath, command]
    runnerargs.extend(args)
    exec_storm_class(
        "backtype.storm.command.shell_submission", 
        args=runnerargs, 
        jvmtype="-client", 
        extrajars=[CONF_DIR])
    os.system("rm " + tmpjarpath)

def repl():
    """Syntax: [storm repl]

    Opens up a Clojure REPL with the storm jars and configuration 
    on the classpath. Useful for debugging.
    """
    cppaths = [STORM_DIR + "/conf"]
    exec_storm_class("clojure.lang.Repl", jvmtype="-client", extrajars=cppaths)

def nimbus():
    """Syntax: [storm nimbus]

    Launches the nimbus daemon. This command should be run under 
    supervision with a tool like daemontools or monit. 

    See Setting up a Storm cluster for more information.
    (https://github.com/nathanmarz/storm/wiki/Setting-up-a-Storm-cluster)
    """
    cppaths = [STORM_DIR + "/log4j", STORM_DIR + "/conf"]
    childopts = confvalue("nimbus.childopts", cppaths) + " -Dlogfile.name=nimbus.log -Dlog4j.configuration=storm.log.properties"
    exec_storm_class(
        "backtype.storm.daemon.nimbus", 
        jvmtype="-server", 
        extrajars=cppaths, 
        childopts=childopts)

def supervisor():
    """Syntax: [storm supervisor]

    Launches the supervisor daemon. This command should be run 
    under supervision with a tool like daemontools or monit. 

    See Setting up a Storm cluster for more information.
    (https://github.com/nathanmarz/storm/wiki/Setting-up-a-Storm-cluster)
    """
    cppaths = [STORM_DIR + "/log4j", STORM_DIR + "/conf"]
    childopts = confvalue("supervisor.childopts", cppaths) + " -Dlogfile.name=supervisor.log -Dlog4j.configuration=storm.log.properties"
    exec_storm_class(
        "backtype.storm.daemon.supervisor", 
        jvmtype="-server", 
        extrajars=cppaths, 
        childopts=childopts)

def ui():
    """Syntax: [storm ui]

    Launches the UI daemon. The UI provides a web interface for a Storm 
    cluster and shows detailed stats about running topologies. This command 
    should be run under supervision with a tool like daemontools or monit. 

    See Setting up a Storm cluster for more information.
    (https://github.com/nathanmarz/storm/wiki/Setting-up-a-Storm-cluster)
    """
    cppaths = [STORM_DIR + "/log4j", STORM_DIR + "/conf"]
    childopts = confvalue("ui.childopts", cppaths) + " -Dlogfile.name=ui.log -Dlog4j.configuration=storm.log.properties"
    exec_storm_class(
        "backtype.storm.ui.core", 
        jvmtype="-server", 
        childopts=childopts, 
        extrajars=[STORM_DIR + "/log4j", STORM_DIR, STORM_DIR + "/conf"])

def drpc():
    """Syntax: [storm drpc]

    Launches a DRPC daemon. This command should be run under supervision 
    with a tool like daemontools or monit. 

    See Distributed RPC for more information.
    (https://github.com/nathanmarz/storm/wiki/Distributed-RPC)
    """
    childopts = "-Xmx768m -Dlogfile.name=drpc.log -Dlog4j.configuration=storm.log.properties"
    exec_storm_class(
        "backtype.storm.daemon.drpc", 
        jvmtype="-server", 
        childopts=childopts, 
        extrajars=[STORM_DIR + "/log4j", STORM_DIR + "/conf"])

def print_classpath():
    """Syntax: [storm classpath]

    Prints the classpath used by the storm client when running commands.
    """
    print get_classpath([])

def print_commands():
    """Print all client commands and link to documentation"""
    print "Commands:\n\t",  "\n\t".join(sorted(COMMANDS.keys()))
    print "\nHelp:", "\n\thelp", "\n\thelp <command>"
    print "\nDocumentation for the storm client can be found at https://github.com/nathanmarz/storm/wiki/Command-line-client\n"

def print_usage(command=None):
    """Print one help message or list of available commands"""
    if command != None:
        if COMMANDS.has_key(command):
            print (COMMANDS[command].__doc__ or 
                  "No documentation provided for <%s>" % command)
        else:
           print "<%s> is not a valid command" % command
    else:
        print_commands()

def unknown_command(*args):
    print "Unknown command: [storm %s]" % ' '.join(sys.argv[1:])
    print_usage()

COMMANDS = {"jar": jar, "kill": kill, "shell": shell, "nimbus": nimbus, "ui": ui,
            "drpc": drpc, "supervisor": supervisor, "localconfvalue": print_localconfvalue,
            "remoteconfvalue": print_remoteconfvalue, "repl": repl, "classpath": print_classpath,
            "activate": activate, "deactivate": deactivate, "rebalance": rebalance, "help": print_usage}

CONFIG_OPTS = []
def main():
    if len(sys.argv) <= 1:
        print_usage()
        sys.exit(-1)
<<<<<<< HEAD
    global CONFIG_OPTS
    config_list, args = getopt.getopt(sys.argv[1:], "c:")
    CONFIG_OPTS = []
    if len(config_list) > 0:
    	for config in config_list:
		CONFIG_OPTS.append(config[1])
    COMMAND = args[0]
    ARGS = args[1:]
    (COMMANDS.get(COMMAND, "help"))(*ARGS)
=======

    COMMAND = sys.argv[1]
    ARGS = sys.argv[2:]
    (COMMANDS.get(COMMAND, unknown_command))(*ARGS)
>>>>>>> 980d0ca0
    
if __name__ == "__main__":
    main()<|MERGE_RESOLUTION|>--- conflicted
+++ resolved
@@ -80,12 +80,8 @@
 
 def exec_storm_class(klass, jvmtype="-server", childopts="", extrajars=[], args=[]):
     nativepath = confvalue("java.library.path", extrajars)
-<<<<<<< HEAD
     global CONFIG_OPTS
     command = "java " + jvmtype + " -Dstorm.options=" + ",".join(CONFIG_OPTS) + " -Dstorm.home=" + STORM_DIR + " -Djava.library.path=" + nativepath + " " + childopts + " -cp " + get_classpath(extrajars) + " " + klass + " " + " ".join(args)
-=======
-    command = "java " + jvmtype + " -Dstorm.home=" + STORM_DIR + " -Djava.library.path=" + nativepath + " " + childopts + " -cp " + get_classpath(extrajars) + " " + klass + " " + " ".join(args)
->>>>>>> 980d0ca0
     print "Running: " + command    
     os.system(command)
 
@@ -293,7 +289,6 @@
     if len(sys.argv) <= 1:
         print_usage()
         sys.exit(-1)
-<<<<<<< HEAD
     global CONFIG_OPTS
     config_list, args = getopt.getopt(sys.argv[1:], "c:")
     CONFIG_OPTS = []
@@ -303,12 +298,6 @@
     COMMAND = args[0]
     ARGS = args[1:]
     (COMMANDS.get(COMMAND, "help"))(*ARGS)
-=======
-
-    COMMAND = sys.argv[1]
-    ARGS = sys.argv[2:]
-    (COMMANDS.get(COMMAND, unknown_command))(*ARGS)
->>>>>>> 980d0ca0
     
 if __name__ == "__main__":
     main()